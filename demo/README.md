# Demo

## Outline

- [Modify configs through script arguments](#modify-config-through-script-arguments): Tricks to directly modify configs through script arguments.
- [Video demo](#video-demo): A demo script to predict the recognition result using a single video.
- [Video GradCAM Demo](#video-gradcam-demo): A demo script to visualize GradCAM results using a single video.
- [Webcam demo](#webcam-demo): A demo script to implement real-time action recognition from a web camera.
- [Long Video demo](#long-video-demo): a demo script to predict different labels using a single long video.
- [Skeleton-based Action Recognition Demo](#skeleton-based-action-recognition-demo): A demo script to predict the skeleton-based action recognition result using a single video.
- [SpatioTemporal Action Detection Webcam Demo](#spatiotemporal-action-detection-webcam-demo): A demo script to implement real-time spatio-temporal action detection from a web camera.
- [SpatioTemporal Action Detection Video Demo](#spatiotemporal-action-detection-video-demo): A demo script to predict the spatiotemporal action detection result using a single video.
- [SpatioTemporal Action Detection ONNX Video Demo](#spatiotemporal-action-detection-onnx-video-demo): A demo script to predict the SpatioTemporal Action Detection result using the onnx file instead of building the PyTorch models.
- [Inferencer Demo](#inferencer): A demo script to implement fast predict for video analysis tasks based on unified inferencer interface.
<<<<<<< HEAD
- [Audio Demo](#audio-demo): A demo script to predict the recognition result using a single audio file.
=======
- [Video Structuralize Demo](#video-structuralize-demo): A demo script to predict the skeleton-based and rgb-based action recognition and spatio-temporal action detection result using a single video.
>>>>>>> 582b78fd

## Modify configs through script arguments

When running demos using our provided scripts, you may specify `--cfg-options` to in-place modify the config.

- Update config keys of dict.

  The config options can be specified following the order of the dict keys in the original config.
  For example, `--cfg-options model.backbone.norm_eval=False` changes the all BN modules in model backbones to `train` mode.

- Update keys inside a list of configs.

  Some config dicts are composed as a list in your config. For example, the training pipeline `train_dataloader.dataset.pipeline` is normally a list
  e.g. `[dict(type='SampleFrames'), ...]`. If you want to change `'SampleFrames'` to `'DenseSampleFrames'` in the pipeline,
  you may specify `--cfg-options train_dataloader.dataset.pipeline.0.type=DenseSampleFrames`.

- Update values of list/tuples.

  If the value to be updated is a list or a tuple. For example, the config file normally sets `workflow=[('train', 1)]`. If you want to
  change this key, you may specify `--cfg-options workflow="[(train,1),(val,1)]"`. Note that the quotation mark " is necessary to
  support list/tuple data types, and that **NO** white space is allowed inside the quotation marks in the specified value.

## Video demo

MMAction2 provides a demo script to predict the recognition result using a single video. In order to get predict results in range `[0, 1]`, make sure to set `model['test_cfg'] = dict(average_clips='prob')` in config file.

```shell
python demo/demo.py ${CONFIG_FILE} ${CHECKPOINT_FILE} ${VIDEO_FILE} ${LABEL_FILE} \
    [--device ${DEVICE_TYPE}] [--fps ${FPS}] [--font-scale ${FONT_SCALE}] [--font-color ${FONT_COLOR}] \
    [--target-resolution ${TARGET_RESOLUTION}] [--out-filename ${OUT_FILE}]
```

Optional arguments:

- `--use-frames`: If specified, the demo will take rawframes as input. Otherwise, it will take a video as input.
- `DEVICE_TYPE`: Type of device to run the demo. Allowed values are cuda device like `cuda:0` or `cpu`. If not specified, it will be set to `cuda:0`.
- `FPS`: FPS value of the output video when using rawframes as input. If not specified, it will be set to 30.
- `FONT_SCALE`: Font scale of the text added in the video. If not specified, it will be None.
- `FONT_COLOR`: Font color of the text added in the video. If not specified, it will be `white`.
- `TARGET_RESOLUTION`: Resolution(desired_width, desired_height) for resizing the frames before output when using a video as input. If not specified, it will be None and the frames are resized by keeping the existing aspect ratio.
- `OUT_FILE`: Path to the output file which can be a video format or gif format. If not specified, it will be set to `None` and does not generate the output file.

Examples:

Assume that you are located at `$MMACTION2` and have already downloaded the checkpoints to the directory `checkpoints/`,
or use checkpoint url from `configs/` to directly load corresponding checkpoint, which will be automatically saved in `$HOME/.cache/torch/checkpoints`.

1. Recognize a video file as input by using a TSN model on cuda by default.

   ```shell
   # The demo.mp4 and label_map_k400.txt are both from Kinetics-400
   python demo/demo.py demo/demo_configs/tsn_r50_1x1x8_video_infer.py \
       checkpoints/tsn_r50_8xb32-1x1x8-100e_kinetics400-rgb_20220818-2692d16c.pth \
       demo/demo.mp4 tools/data/kinetics/label_map_k400.txt
   ```

2. Recognize a video file as input by using a TSN model on cuda by default, loading checkpoint from url.

   ```shell
   # The demo.mp4 and label_map_k400.txt are both from Kinetics-400
   python demo/demo.py demo/demo_configs/tsn_r50_1x1x8_video_infer.py \
       https://download.openmmlab.com/mmaction/v1.0/recognition/tsn/tsn_r50_8xb32-1x1x8-100e_kinetics400-rgb/tsn_r50_8xb32-1x1x8-100e_kinetics400-rgb_20220818-2692d16c.pth \
       demo/demo.mp4 tools/data/kinetics/label_map_k400.txt
   ```

3. Recognize a video file as input by using a TSN model and then generate an mp4 file.

   ```shell
   # The demo.mp4 and label_map_k400.txt are both from Kinetics-400
   python demo/demo.py demo/demo_configs/tsn_r50_1x1x8_video_infer.py \
       checkpoints/tsn_r50_8xb32-1x1x8-100e_kinetics400-rgb_20220818-2692d16c.pth \
       demo/demo.mp4 tools/data/kinetics/label_map_k400.txt --out-filename demo/demo_out.mp4
   ```

## Video GradCAM Demo

MMAction2 provides a demo script to visualize GradCAM results using a single video.

```shell
python tools/visualizations/vis_cam.py ${CONFIG_FILE} ${CHECKPOINT_FILE} ${VIDEO_FILE} [--use-frames] \
    [--device ${DEVICE_TYPE}] [--target-layer-name ${TARGET_LAYER_NAME}] [--fps {FPS}] \
    [--target-resolution ${TARGET_RESOLUTION}] [--resize-algorithm {RESIZE_ALGORITHM}] [--out-filename {OUT_FILE}]
```

- `--use-frames`: If specified, the demo will take rawframes as input. Otherwise, it will take a video as input.
- `DEVICE_TYPE`: Type of device to run the demo. Allowed values are cuda device like `cuda:0` or `cpu`. If not specified, it will be set to `cuda:0`.
- `FPS`: FPS value of the output video when using rawframes as input. If not specified, it will be set to 30.
- `OUT_FILE`: Path to the output file which can be a video format or gif format. If not specified, it will be set to `None` and does not generate the output file.
- `TARGET_LAYER_NAME`: Layer name to generate GradCAM localization map.
- `TARGET_RESOLUTION`: Resolution(desired_width, desired_height) for resizing the frames before output when using a video as input. If not specified, it will be None and the frames are resized by keeping the existing aspect ratio.
- `RESIZE_ALGORITHM`: Resize algorithm used for resizing. If not specified, it will be set to `bilinear`.

Examples:

Assume that you are located at `$MMACTION2` and have already downloaded the checkpoints to the directory `checkpoints/`,
or use checkpoint url from `configs/` to directly load corresponding checkpoint, which will be automatically saved in `$HOME/.cache/torch/checkpoints`.

1. Get GradCAM results of a I3D model, using a video file as input and then generate an gif file with 10 fps.

   ```shell
   python tools/visualizations/vis_cam.py demo/demo_configs/i3d_r50_32x2x1_video_infer.py \
       checkpoints/i3d_imagenet-pretrained-r50_8xb8-32x2x1-100e_kinetics400-rgb_20220812-e213c223.pth demo/demo.mp4 \
       --target-layer-name backbone/layer4/1/relu --fps 10 \
       --out-filename demo/demo_gradcam.gif
   ```

2. Get GradCAM results of a TSN model, using a video file as input and then generate an gif file, loading checkpoint from url.

   ```shell
   python tools/visualizations/vis_cam.py demo/demo_configs/tsn_r50_1x1x8_video_infer.py \
       https://download.openmmlab.com/mmaction/v1.0/recognition/tsn/tsn_imagenet-pretrained-r50_8xb32-dense-1x1x5-100e_kinetics400-rgb/tsn_imagenet-pretrained-r50_8xb32-dense-1x1x5-100e_kinetics400-rgb_20220906-dcbc6e01.pth \
       demo/demo.mp4 --target-layer-name backbone/layer4/1/relu --out-filename demo/demo_gradcam_tsn.gif
   ```

## Webcam demo

We provide a demo script to implement real-time action recognition from web camera. In order to get predict results in range `[0, 1]`, make sure to set `model.cls_head.average_clips='prob'` in config file.

```shell
python demo/webcam_demo.py ${CONFIG_FILE} ${CHECKPOINT_FILE} ${LABEL_FILE} \
    [--device ${DEVICE_TYPE}] [--camera-id ${CAMERA_ID}] [--threshold ${THRESHOLD}] \
    [--average-size ${AVERAGE_SIZE}] [--drawing-fps ${DRAWING_FPS}] [--inference-fps ${INFERENCE_FPS}]
```

Optional arguments:

- `DEVICE_TYPE`: Type of device to run the demo. Allowed values are cuda device like `cuda:0` or `cpu`. If not specified, it will be set to `cuda:0`.
- `CAMERA_ID`: ID of camera device If not specified, it will be set to 0.
- `THRESHOLD`: Threshold of prediction score for action recognition. Only label with score higher than the threshold will be shown. If not specified, it will be set to 0.
- `AVERAGE_SIZE`: Number of latest clips to be averaged for prediction. If not specified, it will be set to 1.
- `DRAWING_FPS`: Upper bound FPS value of the output drawing. If not specified, it will be set to 20.
- `INFERENCE_FPS`: Upper bound FPS value of the output drawing. If not specified, it will be set to 4.

If your hardware is good enough, increasing the value of `DRAWING_FPS` and `INFERENCE_FPS` will get a better experience.

Examples:

Assume that you are located at `$MMACTION2` and have already downloaded the checkpoints to the directory `checkpoints/`,
or use checkpoint url from `configs/` to directly load corresponding checkpoint, which will be automatically saved in `$HOME/.cache/torch/checkpoints`.

1. Recognize the action from web camera as input by using a TSN model on cpu, averaging the score per 5 times
   and outputting result labels with score higher than 0.2.

   ```shell
   python demo/webcam_demo.py demo/demo_configs/tsn_r50_1x1x8_video_infer.py \
     checkpoints/tsn_imagenet-pretrained-r50_8xb32-1x1x8-100e_kinetics400-rgb_20220906-2692d16c.pth tools/data/kinetics/label_map_k400.txt --average-size 5 \
     --threshold 0.2 --device cpu
   ```

2. Recognize the action from web camera as input by using a TSN model on cpu, averaging the score per 5 times
   and outputting result labels with score higher than 0.2, loading checkpoint from url.

   ```shell
   python demo/webcam_demo.py demo/demo_configs/tsn_r50_1x1x8_video_infer.py \
     https://download.openmmlab.com/mmaction/v1.0/recognition/tsn/tsn_imagenet-pretrained-r50_8xb32-1x1x8-100e_kinetics400-rgb/tsn_imagenet-pretrained-r50_8xb32-1x1x8-100e_kinetics400-rgb_20220906-2692d16c.pth \
     tools/data/kinetics/label_map_k400.txt --average-size 5 --threshold 0.2 --device cpu
   ```

3. Recognize the action from web camera as input by using a I3D model on gpu by default, averaging the score per 5 times
   and outputting result labels with score higher than 0.2.

   ```shell
   python demo/webcam_demo.py demo/demo_configs/i3d_r50_32x2x1_video_infer.py \
     checkpoints/i3d_imagenet-pretrained-r50_8xb8-32x2x1-100e_kinetics400-rgb_20220812-e213c223.pth tools/data/kinetics/label_map_k400.txt \
     --average-size 5 --threshold 0.2
   ```

Considering the efficiency difference for users' hardware, Some modifications might be done to suit the case.
Users can change:

- `SampleFrames` step (especially the number of `clip_len` and `num_clips`) of `test_pipeline` in the config file, like `--cfg-options test_pipeline.0.num_clips=3`.
- Change to the suitable Crop methods like `TenCrop`, `ThreeCrop`, `CenterCrop`, etc. in `test_pipeline` of the config file, like `--cfg-options test_pipeline.4.type=CenterCrop`.
- Change the number of `--average-size`. The smaller, the faster.

## Long video demo

We provide a demo script to predict different labels using a single long video. In order to get predict results in range `[0, 1]`, make sure to set `cls_head = dict(average_clips='prob')` in config file.

```shell
python demo/long_video_demo.py ${CONFIG_FILE} ${CHECKPOINT_FILE} ${VIDEO_FILE} ${LABEL_FILE} \
    ${OUT_FILE} [--input-step ${INPUT_STEP}] [--device ${DEVICE_TYPE}] [--threshold ${THRESHOLD}]
```

Optional arguments:

- `OUT_FILE`: Path to the output, either video or json file
- `INPUT_STEP`: Input step for sampling frames, which can help to get more spare input. If not specified , it will be set to 1.
- `DEVICE_TYPE`: Type of device to run the demo. Allowed values are cuda device like `cuda:0` or `cpu`. If not specified, it will be set to `cuda:0`.
- `THRESHOLD`: Threshold of prediction score for action recognition. Only label with score higher than the threshold will be shown. If not specified, it will be set to 0.01.
- `STRIDE`: By default, the demo generates a prediction for each single frame, which might cost lots of time. To speed up, you can set the argument `STRIDE` and then the demo will generate a prediction every `STRIDE x sample_length` frames (`sample_length` indicates the size of temporal window from which you sample frames, which equals to `clip_len x frame_interval`). For example, if the sample_length is 64 frames and you set `STRIDE` to 0.5, predictions will be generated every 32 frames. If set as 0, predictions will be generated for each frame. The desired value of `STRIDE` is (0, 1\], while it also works for `STRIDE > 1` (the generated predictions will be too sparse). Default: 0.
- `LABEL_COLOR`: Font Color of the labels in (B, G, R). Default is white, that is (256, 256, 256).
- `MSG_COLOR`: Font Color of the messages in (B, G, R). Default is gray, that is (128, 128, 128).

Examples:

Assume that you are located at `$MMACTION2` and have already downloaded the checkpoints to the directory `checkpoints/`,
or use checkpoint url from `configs/` to directly load corresponding checkpoint, which will be automatically saved in `$HOME/.cache/torch/checkpoints`.

1. Predict different labels in a long video by using a TSN model on cpu, with 8 frames for input steps (that is, random sample one from each 3 frames)
   and outputting result labels with score higher than 0.2.

   ```shell
   python demo/long_video_demo.py demo/demo_configs/tsn_r50_1x1x8_video_infer.py \
     checkpoints/tsn_r50_1x1x3_100e_kinetics400_rgb_20200614-e508be42.pth PATH_TO_LONG_VIDEO tools/data/kinetics/label_map_k400.txt PATH_TO_SAVED_VIDEO \
     --input-step 3 --device cpu --threshold 0.2
   ```

2. Predict different labels in a long video by using a TSN model on cpu, with 8 frames for input steps (that is, random sample one from each 3 frames)
   and outputting result labels with score higher than 0.2, loading checkpoint from url.

   ```shell
   python demo/long_video_demo.py demo/demo_configs/tsn_r50_1x1x8_video_infer.py \
     https://download.openmmlab.com/mmaction/recognition/tsn/tsn_r50_1x1x3_100e_kinetics400_rgb/tsn_r50_1x1x3_100e_kinetics400_rgb_20200614-e508be42.pth \
     PATH_TO_LONG_VIDEO tools/data/kinetics/label_map_k400.txt PATH_TO_SAVED_VIDEO --input-step 3 --device cpu --threshold 0.2
   ```

3. Predict different labels in a long video from web by using a TSN model on cpu, with 8 frames for input steps (that is, random sample one from each 3 frames)
   and outputting result labels with score higher than 0.2, loading checkpoint from url.

   ```shell
   python demo/long_video_demo.py demo/demo_configs/tsn_r50_1x1x8_video_infer.py \
     https://download.openmmlab.com/mmaction/recognition/tsn/tsn_r50_1x1x3_100e_kinetics400_rgb/tsn_r50_1x1x3_100e_kinetics400_rgb_20200614-e508be42.pth \
     https://www.learningcontainer.com/wp-content/uploads/2020/05/sample-mp4-file.mp4 \
     tools/data/kinetics/label_map_k400.txt PATH_TO_SAVED_VIDEO --input-step 3 --device cpu --threshold 0.2
   ```

4. Predict different labels in a long video by using a I3D model on gpu, with input_step=1, threshold=0.01 as default and print the labels in cyan.

   ```shell
   python demo/long_video_demo.py configs/recognition/i3d/i3d_imagenet-pretrained-r50_8xb8-32x2x1-100e_kinetics400-rgb.py \
     checkpoints/i3d_imagenet-pretrained-r50_8xb8-32x2x1-100e_kinetics400-rgb_20220812-e213c223.pth PATH_TO_LONG_VIDEO tools/data/kinetics/label_map_k400.txt PATH_TO_SAVED_VIDEO \
     --label-color 255 255 0
   ```

5. Predict different labels in a long video by using a I3D model on gpu and save the results as a `json` file

   ```shell
   python demo/long_video_demo.py configs/recognition/i3d/i3d_imagenet-pretrained-r50_8xb8-32x2x1-100e_kinetics400-rgb.py \
     checkpoints/i3d_imagenet-pretrained-r50_8xb8-32x2x1-100e_kinetics400-rgb_20220812-e213c223.pth PATH_TO_LONG_VIDEO tools/data/kinetics/label_map_k400.txt ./results.json
   ```

## Skeleton-based Action Recognition Demo

MMAction2 provides a demo script to predict the skeleton-based action recognition result using a single video.

```shell
python demo/demo_skeleton.py ${VIDEO_FILE} ${OUT_FILENAME} \
    [--config ${SKELETON_BASED_ACTION_RECOGNITION_CONFIG_FILE}] \
    [--checkpoint ${SKELETON_BASED_ACTION_RECOGNITION_CHECKPOINT}] \
    [--det-config ${HUMAN_DETECTION_CONFIG_FILE}] \
    [--det-checkpoint ${HUMAN_DETECTION_CHECKPOINT}] \
    [--det-score-thr ${HUMAN_DETECTION_SCORE_THRESHOLD}] \
    [--det-cat-id ${HUMAN_DETECTION_CATEGORY_ID}] \
    [--pose-config ${HUMAN_POSE_ESTIMATION_CONFIG_FILE}] \
    [--pose-checkpoint ${HUMAN_POSE_ESTIMATION_CHECKPOINT}] \
    [--label-map ${LABEL_MAP}] \
    [--device ${DEVICE}] \
    [--short-side] ${SHORT_SIDE}
```

Optional arguments:

- `SKELETON_BASED_ACTION_RECOGNITION_CONFIG_FILE`: The skeleton-based action recognition config file path.
- `SKELETON_BASED_ACTION_RECOGNITION_CHECKPOINT`: The skeleton-based action recognition checkpoint path or url.
- `HUMAN_DETECTION_CONFIG_FILE`: The human detection config file path.
- `HUMAN_DETECTION_CHECKPOINT`: The human detection checkpoint path or url.
- `HUMAN_DETECTION_SCORE_THRE`: The score threshold for human detection. Defaults to 0.9.
- `HUMAN_DETECTION_CATEGORY_ID`: The category id for human detection. Defaults to 0.
- `HUMAN_POSE_ESTIMATION_CONFIG_FILE`: The human pose estimation config file path (trained on COCO-Keypoint).
- `HUMAN_POSE_ESTIMATION_CHECKPOINT`: The human pose estimation checkpoint path or url (trained on COCO-Keypoint).
- `LABEL_MAP`: The label map used. Defaults to `'tools/data/skeleton/label_map_ntu60.txt'`.
- `DEVICE`: Type of device to run the demo. Allowed values are cuda device like `'cuda:0'` or `'cpu'`. Defaults to `'cuda:0'`.
- `SHORT_SIDE`: The short side used for frame extraction. Defaults to 480.

Examples:

Assume that you are located at `$MMACTION2` .

1. Use the Faster-RCNN as the human detector, HRNetw32 as the pose estimator, PoseC3D-NTURGB+D-60-XSub-Keypoint as the skeleton-based action recognizer.

```shell
python demo/demo_skeleton.py demo/demo_skeleton.mp4 demo/demo_skeleton_out.mp4 \
    --config configs/skeleton/posec3d/slowonly_r50_8xb16-u48-240e_ntu60-xsub-keypoint.py \
    --checkpoint https://download.openmmlab.com/mmaction/skeleton/posec3d/slowonly_r50_u48_240e_ntu60_xsub_keypoint/slowonly_r50_u48_240e_ntu60_xsub_keypoint-f3adabf1.pth \
    --det-config demo/demo_configs/faster-rcnn_r50_fpn_2x_coco_infer.py \
    --det-checkpoint http://download.openmmlab.com/mmdetection/v2.0/faster_rcnn/faster_rcnn_r50_fpn_2x_coco/faster_rcnn_r50_fpn_2x_coco_bbox_mAP-0.384_20200504_210434-a5d8aa15.pth \
    --det-score-thr 0.9 \
    --det-cat-id 0 \
    --pose-config demo/demo_configs/td-hm_hrnet-w32_8xb64-210e_coco-256x192_infer.py \
    --pose-checkpoint https://download.openmmlab.com/mmpose/top_down/hrnet/hrnet_w32_coco_256x192-c78dce93_20200708.pth \
    --label-map tools/data/skeleton/label_map_ntu60.txt
```

2. Use the Faster-RCNN as the human detector, HRNetw32 as the pose estimator, STGCN-NTURGB+D-60-XSub-Keypoint as the skeleton-based action recognizer.

```shell
python demo/demo_skeleton.py demo/demo_skeleton.mp4 demo/demo_skeleton_out.mp4 \
    --config configs/skeleton/stgcn/stgcn_8xb16-joint-u100-80e_ntu60-xsub-keypoint-2d.py \
    --checkpoint https://download.openmmlab.com/mmaction/v1.0/skeleton/stgcn/stgcn_8xb16-joint-u100-80e_ntu60-xsub-keypoint-2d/stgcn_8xb16-joint-u100-80e_ntu60-xsub-keypoint-2d_20221129-484a394a.pth \
    --det-config demo/demo_configs/faster-rcnn_r50_fpn_2x_coco_infer.py \
    --det-checkpoint http://download.openmmlab.com/mmdetection/v2.0/faster_rcnn/faster_rcnn_r50_fpn_2x_coco/faster_rcnn_r50_fpn_2x_coco_bbox_mAP-0.384_20200504_210434-a5d8aa15.pth \
    --det-score-thr 0.9 \
    --det-cat-id 0 \
    --pose-config demo/demo_configs/td-hm_hrnet-w32_8xb64-210e_coco-256x192_infer.py \
    --pose-checkpoint https://download.openmmlab.com/mmpose/top_down/hrnet/hrnet_w32_coco_256x192-c78dce93_20200708.pth \
    --label-map tools/data/skeleton/label_map_ntu60.txt
```

## SpatioTemporal Action Detection Webcam Demo

We provide a demo script to implement real-time spatio-temporal action detection from a web camera.

```shell
python demo/webcam_demo_spatiotemporal_det.py \
    [--config ${SPATIOTEMPORAL_ACTION_DETECTION_CONFIG_FILE}] \
    [--checkpoint ${SPATIOTEMPORAL_ACTION_DETECTION_CHECKPOINT}] \
    [--action-score-thr ${ACTION_DETECTION_SCORE_THRESHOLD}] \
    [--det-config ${HUMAN_DETECTION_CONFIG_FILE}] \
    [--det-checkpoint ${HUMAN_DETECTION_CHECKPOINT}] \
    [--det-score-thr ${HUMAN_DETECTION_SCORE_THRESHOLD}] \
    [--input-video] ${INPUT_VIDEO} \
    [--label-map ${LABEL_MAP}] \
    [--device ${DEVICE}] \
    [--output-fps ${OUTPUT_FPS}] \
    [--out-filename ${OUTPUT_FILENAME}] \
    [--show] \
    [--display-height] ${DISPLAY_HEIGHT} \
    [--display-width] ${DISPLAY_WIDTH} \
    [--predict-stepsize ${PREDICT_STEPSIZE}] \
    [--clip-vis-length] ${CLIP_VIS_LENGTH}
```

Optional arguments:

- `SPATIOTEMPORAL_ACTION_DETECTION_CONFIG_FILE`: The spatiotemporal action detection config file path.
- `SPATIOTEMPORAL_ACTION_DETECTION_CHECKPOINT`: The spatiotemporal action detection checkpoint path or URL.
- `ACTION_DETECTION_SCORE_THRESHOLD`: The score threshold for action detection. Default: 0.4.
- `HUMAN_DETECTION_CONFIG_FILE`: The human detection config file path.
- `HUMAN_DETECTION_CHECKPOINT`: The human detection checkpoint URL.
- `HUMAN_DETECTION_SCORE_THRE`: The score threshold for human detection. Default: 0.9.
- `INPUT_VIDEO`: The webcam id or video path of the source. Default: `0`.
- `LABEL_MAP`: The label map used. Default: `tools/data/ava/label_map.txt`.
- `DEVICE`: Type of device to run the demo. Allowed values are cuda device like `cuda:0` or `cpu`.  Default: `cuda:0`.
- `OUTPUT_FPS`: The FPS of demo video output. Default: 15.
- `OUTPUT_FILENAME`: Path to the output file which is a video format. Default: None.
- `--show`: Whether to show predictions with `cv2.imshow`.
- `DISPLAY_HEIGHT`: The height of the display frame. Default: 0.
- `DISPLAY_WIDTH`: The width of the display frame. Default: 0. If `DISPLAY_HEIGHT <= 0 and DISPLAY_WIDTH <= 0`, the display frame and input video share the same shape.
- `PREDICT_STEPSIZE`: Make a prediction per N frames. Default: 8.
- `CLIP_VIS_LENGTH`: The number of the draw frames for each clip. In other words, for each clip, there are at most `CLIP_VIS_LENGTH` frames to be draw around the keyframe. DEFAULT: 8.

Tips to get a better experience for webcam demo:

- How to choose `--output-fps`?

  - `--output-fps` should be almost equal to read thread fps.
  - Read thread fps is printed by logger in format `DEBUG:__main__:Read Thread: {duration} ms, {fps} fps`

- How to choose `--predict-stepsize`?

  - It's related to how to choose human detector and spatio-temporval model.
  - Overall, the duration of read thread for each task should be greater equal to that of model inference.
  - The durations for read/inference are both printed by logger.
  - Larger `--predict-stepsize` leads to larger duration for read thread.
  - In order to fully take the advantage of computation resources, decrease the value of `--predict-stepsize`.

Examples:

Assume that you are located at `$MMACTION2` .

1. Use the Faster RCNN as the human detector, SlowOnly-8x8-R101 as the action detector. Making predictions per 40 frames, and FPS of the output is 20. Show predictions with `cv2.imshow`.

```shell
python demo/webcam_demo_spatiotemporal_det.py \
    --input-video 0 \
    --config configs/detection/slowonly/slowonly_kinetics400-pretrained-r101_8xb16-8x8x1-20e_ava21-rgb.py \
    --checkpoint https://download.openmmlab.com/mmaction/detection/ava/slowonly_omnisource_pretrained_r101_8x8x1_20e_ava_rgb/slowonly_omnisource_pretrained_r101_8x8x1_20e_ava_rgb_20201217-16378594.pth \
    --det-config demo/demo_configs/faster-rcnn_r50_fpn_2x_coco_infer.py \
    --det-checkpoint http://download.openmmlab.com/mmdetection/v2.0/faster_rcnn/faster_rcnn_r50_fpn_2x_coco/faster_rcnn_r50_fpn_2x_coco_bbox_mAP-0.384_20200504_210434-a5d8aa15.pth \
    --det-score-thr 0.9 \
    --action-score-thr 0.5 \
    --label-map tools/data/ava/label_map.txt \
    --predict-stepsize 40 \
    --output-fps 20 \
    --show
```

## SpatioTemporal Action Detection Video Demo

MMAction2 provides a demo script to predict the SpatioTemporal Action Detection result using a single video.

```shell
python demo/demo_spatiotemporal_det.py --video ${VIDEO_FILE} \
    [--out-filename ${OUTPUT_FILENAME}] \
    [--config ${SPATIOTEMPORAL_ACTION_DETECTION_CONFIG_FILE}] \
    [--checkpoint ${SPATIOTEMPORAL_ACTION_DETECTION_CHECKPOINT}] \
    [--det-config ${HUMAN_DETECTION_CONFIG_FILE}] \
    [--det-checkpoint ${HUMAN_DETECTION_CHECKPOINT}] \
    [--det-score-thr ${HUMAN_DETECTION_SCORE_THRESHOLD}] \
    [--det-cat-id ${HUMAN_DETECTION_CATEGORY_ID}] \
    [--action-score-thr ${ACTION_DETECTION_SCORE_THRESHOLD}] \
    [--label-map ${LABEL_MAP}] \
    [--device ${DEVICE}] \
    [--short-side] ${SHORT_SIDE} \
    [--predict-stepsize ${PREDICT_STEPSIZE}] \
    [--output-stepsize ${OUTPUT_STEPSIZE}] \
    [--output-fps ${OUTPUT_FPS}]
```

Optional arguments:

- `OUTPUT_FILENAME`: Path to the output file which is a video format. Defaults to `demo/stdet_demo.mp4`.
- `SPATIOTEMPORAL_ACTION_DETECTION_CONFIG_FILE`: The spatiotemporal action detection config file path.
- `SPATIOTEMPORAL_ACTION_DETECTION_CHECKPOINT`: The spatiotemporal action detection checkpoint URL.
- `HUMAN_DETECTION_CONFIG_FILE`: The human detection config file path.
- `HUMAN_DETECTION_CHECKPOINT`: The human detection checkpoint URL.
- `HUMAN_DETECTION_SCORE_THRESHOLD`: The score threshold for human detection. Defaults to 0.9.
- `HUMAN_DETECTION_CATEGORY_ID`: The category id for human detection. Defaults to 0.
- `ACTION_DETECTION_SCORE_THRESHOLD`: The score threshold for action detection. Defaults to 0.5.
- `LABEL_MAP`: The label map used. Defaults to `tools/data/ava/label_map.txt`.
- `DEVICE`: Type of device to run the demo. Allowed values are cuda device like `cuda:0` or `cpu`.  Defaults to `cuda:0`.
- `SHORT_SIDE`: The short side used for frame extraction. Defaults to 256.
- `PREDICT_STEPSIZE`: Make a prediction per N frames.  Defaults to 8.
- `OUTPUT_STEPSIZE`: Output 1 frame per N frames in the input video. Note that `PREDICT_STEPSIZE % OUTPUT_STEPSIZE == 0`. Defaults to 4.
- `OUTPUT_FPS`: The FPS of demo video output. Defaults to 6.

Examples:

Assume that you are located at `$MMACTION2` .

1. Use the Faster RCNN as the human detector, SlowOnly-8x8-R101 as the action detector. Making predictions per 8 frames, and output 1 frame per 4 frames to the output video. The FPS of the output video is 4.

```shell
python demo/demo_spatiotemporal_det.py demo/demo.mp4 demo/demo_spatiotemporal_det.mp4 \
    --config configs/detection/slowonly/slowonly_kinetics400-pretrained-r101_8xb16-8x8x1-20e_ava21-rgb.py \
    --checkpoint https://download.openmmlab.com/mmaction/detection/ava/slowonly_omnisource_pretrained_r101_8x8x1_20e_ava_rgb/slowonly_omnisource_pretrained_r101_8x8x1_20e_ava_rgb_20201217-16378594.pth \
    --det-config demo/demo_configs/faster-rcnn_r50_fpn_2x_coco_infer.py \
    --det-checkpoint http://download.openmmlab.com/mmdetection/v2.0/faster_rcnn/faster_rcnn_r50_fpn_2x_coco/faster_rcnn_r50_fpn_2x_coco_bbox_mAP-0.384_20200504_210434-a5d8aa15.pth \
    --det-score-thr 0.9 \
    --action-score-thr 0.5 \
    --label-map tools/data/ava/label_map.txt \
    --predict-stepsize 8 \
    --output-stepsize 4 \
    --output-fps 6
```

## SpatioTemporal Action Detection ONNX Video Demo

MMAction2 provides a demo script to predict the SpatioTemporal Action Detection result using the onnx file instead of building the PyTorch models.

```shell
python demo/demo_spatiotemporal_det_onnx.py --video ${VIDEO_FILE} \
    [--out-filename ${OUTPUT_FILENAME}] \
    [--config ${SPATIOTEMPORAL_ACTION_DETECTION_CONFIG_FILE}] \
    [--onnx-file ${SPATIOTEMPORAL_ACTION_DETECTION_ONNX_FILE}] \
    [--det-config ${HUMAN_DETECTION_CONFIG_FILE}] \
    [--det-checkpoint ${HUMAN_DETECTION_CHECKPOINT}] \
    [--det-score-thr ${HUMAN_DETECTION_SCORE_THRESHOLD}] \
    [--det-cat-id ${HUMAN_DETECTION_CATEGORY_ID}] \
    [--action-score-thr ${ACTION_DETECTION_SCORE_THRESHOLD}] \
    [--label-map ${LABEL_MAP}] \
    [--device ${DEVICE}] \
    [--short-side] ${SHORT_SIDE} \
    [--predict-stepsize ${PREDICT_STEPSIZE}] \
    [--output-stepsize ${OUTPUT_STEPSIZE}] \
    [--output-fps ${OUTPUT_FPS}]
```

Optional arguments:

- `OUTPUT_FILENAME`: Path to the output file which is a video format. Defaults to `demo/stdet_demo.mp4`.
- `SPATIOTEMPORAL_ACTION_DETECTION_CONFIG_FILE`: The spatiotemporal action detection config file path.
- `SPATIOTEMPORAL_ACTION_DETECTION_ONNX_FILE`: The spatiotemporal action detection onnx file.
- `HUMAN_DETECTION_CONFIG_FILE`: The human detection config file path.
- `HUMAN_DETECTION_CHECKPOINT`: The human detection checkpoint URL.
- `HUMAN_DETECTION_SCORE_THRESHOLD`: The score threshold for human detection. Defaults to 0.9.
- `HUMAN_DETECTION_CATEGORY_ID`: The category id for human detection. Defaults to 0.
- `ACTION_DETECTION_SCORE_THRESHOLD`: The score threshold for action detection. Defaults to 0.5.
- `LABEL_MAP`: The label map used. Defaults to `tools/data/ava/label_map.txt`.
- `DEVICE`: Type of device to run the demo. Allowed values are cuda device like `cuda:0` or `cpu`.  Defaults to `cuda:0`.
- `SHORT_SIDE`: The short side used for frame extraction. Defaults to 256.
- `PREDICT_STEPSIZE`: Make a prediction per N frames.  Defaults to 8.
- `OUTPUT_STEPSIZE`: Output 1 frame per N frames in the input video. Note that `PREDICT_STEPSIZE % OUTPUT_STEPSIZE == 0`. Defaults to 4.
- `OUTPUT_FPS`: The FPS of demo video output. Defaults to 6.

Examples:

Assume that you are located at `$MMACTION2` .

1. Export an onnx file given the config file and checkpoint.

```shell
python tools/deployment/export_onnx_stdet.py \
    configs/detection/slowonly/slowonly_kinetics400-pretrained-r101_8xb16-8x8x1-20e_ava21-rgb.py \
    https://download.openmmlab.com/mmaction/detection/ava/slowonly_omnisource_pretrained_r101_8x8x1_20e_ava_rgb/slowonly_omnisource_pretrained_r101_8x8x1_20e_ava_rgb_20201217-16378594.pth \
    --output_file slowonly_kinetics400-pretrained-r101_8xb16-8x8x1-20e_ava21-rgb.onnx \
    --num_frames 8
```

2. Use the Faster RCNN as the human detector, the generated `slowonly_kinetics400-pretrained-r101_8xb16-8x8x1-20e_ava21-rgb.onnx` file as the action detector. Making predictions per 8 frames, and output 1 frame per 4 frames to the output video. The FPS of the output video is 4.

```shell
python demo/demo_spatiotemporal_det_onnx.py demo/demo.mp4 demo/demo_spatiotemporal_det.mp4 \
    --config configs/detection/slowonly/slowonly_kinetics400-pretrained-r101_8xb16-8x8x1-20e_ava21-rgb.py \
    --onnx-file slowonly_kinetics400-pretrained-r101_8xb16-8x8x1-20e_ava21-rgb.onnx \
    --det-config demo/demo_configs/faster-rcnn_r50_fpn_2x_coco_infer.py \
    --det-checkpoint http://download.openmmlab.com/mmdetection/v2.0/faster_rcnn/faster_rcnn_r50_fpn_2x_coco/faster_rcnn_r50_fpn_2x_coco_bbox_mAP-0.384_20200504_210434-a5d8aa15.pth \
    --det-score-thr 0.9 \
    --action-score-thr 0.5 \
    --label-map tools/data/ava/label_map.txt \
    --predict-stepsize 8 \
    --output-stepsize 4 \
    --output-fps 6
```

## Inferencer

MMAction2 provides a demo script to implement fast prediction for video analysis tasks based on unified inferencer interface, currently only supports action recognition task.

```shell
python demo/demo.py ${INPUTS} \
    [--vid-out-dir ${VID_OUT_DIR}] \
    [--rec ${RECOG_TASK}] \
    [--rec-weights ${RECOG_WEIGHTS}] \
    [--label-file ${LABEL_FILE}] \
    [--device ${DEVICE_TYPE}] \
    [--batch-size ${BATCH_SIZE}] \
    [--print-result ${PRINT_RESULT}] \
    [--pred-out-file ${PRED_OUT_FILE} ]
```

Optional arguments:

- `--show`: If specified, the demo will display the video in a popup window.
- `--print-result`: If specified, the demo will print the inference results'
- `VID_OUT_DIR`: Output directory of saved videos. Defaults to None, means not to save videos.
- `RECOG_TASK`: Type of Action Recognition algorithm. It could be the path to the config file, the model name or alias defined in metafile.
- `RECOG_WEIGHTS`: Path to the custom checkpoint file of the selected recog model. If it is not specified and "rec" is a model name of metafile, the weights will be loaded from metafile.
- `LABEL_FILE`: Label file for dataset the algorithm pretrained on. Defaults to None, means don't show label in result.
- `DEVICE_TYPE`: Type of device to run the demo. Allowed values are cuda device like `cuda:0` or `cpu`. Defaults to `cuda:0`.
- `BATCH_SIZE`: The batch size used in inference. Defaults to 1.
- `PRED_OUT_FILE`: File path to save the inference results. Defaults to None, means not to save prediction results.

Examples:

Assume that you are located at `$MMACTION2`.

1. Recognize a video file as input by using a TSN model, loading checkpoint from metafile.

   ```shell
   # The demo.mp4 and label_map_k400.txt are both from Kinetics-400
   python demo/demo_inferencer.py demo/demo.mp4 \
       --rec tsn_imagenet-pretrained-r50_8xb32-1x1x8-100e_kinetics400-rgb \
       --label-file tools/data/kinetics/label_map_k400.txt
   ```

2. Recognize a video file as input by using a TSN model, using model alias in metafile.

   ```shell
   # The demo.mp4 and label_map_k400.txt are both from Kinetics-400
   python demo/demo_inferencer.py demo/demo.mp4 \
       --rec tsn \
       --label-file tools/data/kinetics/label_map_k400.txt
   ```

3. Recognize a video file as input by using a TSN model, and then save visulization video.

   ```shell
   # The demo.mp4 and label_map_k400.txt are both from Kinetics-400
   python demo/demo_inferencer.py demo/demo.mp4 \
       --vid-out-dir demo_out \
       --rec tsn \
       --label-file tools/data/kinetics/label_map_k400.txt
   ```

<<<<<<< HEAD
## Audio Demo

Demo script to predict the audio-based action recognition using a single audio feature.

The script [`extract_audio.py`](/tools/data/extract_audio.py) can be used to extract audios from videos and the script [`build_audio_features.py`](/tools/data/build_audio_features.py) can be used to extract the audio features.

```shell
python demo/demo_audio.py ${CONFIG_FILE} ${CHECKPOINT_FILE} ${AUDIO_FILE} {LABEL_FILE} [--device ${DEVICE}]
=======
## Video Structuralize Demo

We provide a demo script to predict the skeleton-based and rgb-based action recognition and spatio-temporal action detection result using a single video.

```shell
python demo/demo_video_structuralize.py \
    [--rgb-stdet-config ${RGB_BASED_SPATIO_TEMPORAL_ACTION_DETECTION_CONFIG_FILE}] \
    [--rgb-stdet-checkpoint ${RGB_BASED_SPATIO_TEMPORAL_ACTION_DETECTION_CHECKPOINT}] \
    [--skeleton-stdet-checkpoint ${SKELETON_BASED_SPATIO_TEMPORAL_ACTION_DETECTION_CHECKPOINT}] \
    [--det-config ${HUMAN_DETECTION_CONFIG_FILE}] \
    [--det-checkpoint ${HUMAN_DETECTION_CHECKPOINT}] \
    [--pose-config ${HUMAN_POSE_ESTIMATION_CONFIG_FILE}] \
    [--pose-checkpoint ${HUMAN_POSE_ESTIMATION_CHECKPOINT}] \
    [--skeleton-config ${SKELETON_BASED_ACTION_RECOGNITION_CONFIG_FILE}] \
    [--skeleton-checkpoint ${SKELETON_BASED_ACTION_RECOGNITION_CHECKPOINT}] \
    [--rgb-config ${RGB_BASED_ACTION_RECOGNITION_CONFIG_FILE}] \
    [--rgb-checkpoint ${RGB_BASED_ACTION_RECOGNITION_CHECKPOINT}] \
    [--use-skeleton-stdet ${USE_SKELETON_BASED_SPATIO_TEMPORAL_DETECTION_METHOD}] \
    [--use-skeleton-recog ${USE_SKELETON_BASED_ACTION_RECOGNITION_METHOD}] \
    [--det-score-thr ${HUMAN_DETECTION_SCORE_THRE}] \
    [--action-score-thr ${ACTION_DETECTION_SCORE_THRE}] \
    [--video ${VIDEO_FILE}] \
    [--label-map-stdet ${LABEL_MAP_FOR_SPATIO_TEMPORAL_ACTION_DETECTION}] \
    [--device ${DEVICE}] \
    [--out-filename ${OUTPUT_FILENAME}] \
    [--predict-stepsize ${PREDICT_STEPSIZE}] \
    [--output-stepsize ${OUTPU_STEPSIZE}] \
    [--output-fps ${OUTPUT_FPS}] \
    [--cfg-options]
>>>>>>> 582b78fd
```

Optional arguments:

<<<<<<< HEAD
- `DEVICE`: Type of device to run the demo. Allowed values are cuda devices like `cuda:0` or `cpu`. If not specified, it will be set to `cuda:0`.

Examples:

Assume that you are located at `$MMACTION2` and have already downloaded the checkpoints to the directory `checkpoints/`,
or use checkpoint url from `configs/` to directly load the corresponding checkpoint, which will be automatically saved in `$HOME/.cache/torch/checkpoints`.

1. Recognize an audio file as input by using a tsn model on cuda by default.

   ```shell
   python demo/demo_audio.py \
       configs/recognition_audio/resnet/tsn_r18_8xb320-64x1x1-100e_kinetics400-audio-feature.py \
       https://download.openmmlab.com/mmaction/v1.0/recognition_audio/resnet/tsn_r18_8xb320-64x1x1-100e_kinetics400-audio-feature/tsn_r18_8xb320-64x1x1-100e_kinetics400-audio-feature_20230702-e4642fb0.pth \
       audio_feature.npy tools/data/kinetics/label_map_k400.txt
   ```
=======
- `RGB_BASED_SPATIO_TEMPORAL_ACTION_DETECTION_CONFIG_FILE`: The rgb-based spatio temoral action detection config file path.
- `RGB_BASED_SPATIO_TEMPORAL_ACTION_DETECTION_CHECKPOINT`: The rgb-based spatio temoral action detection checkpoint path or URL.
- `SKELETON_BASED_SPATIO_TEMPORAL_ACTION_DETECTION_CHECKPOINT`: The skeleton-based spatio temoral action detection checkpoint path or URL.
- `HUMAN_DETECTION_CONFIG_FILE`: The human detection config file path.
- `HUMAN_DETECTION_CHECKPOINT`: The human detection checkpoint URL.
- `HUMAN_POSE_ESTIMATION_CONFIG_FILE`: The human pose estimation config file path (trained on COCO-Keypoint).
- `HUMAN_POSE_ESTIMATION_CHECKPOINT`: The human pose estimation checkpoint URL (trained on COCO-Keypoint).
- `SKELETON_BASED_ACTION_RECOGNITION_CONFIG_FILE`: The skeleton-based action recognition config file path.
- `SKELETON_BASED_ACTION_RECOGNITION_CHECKPOINT`: The skeleton-based action recognition checkpoint path or URL.
- `RGB_BASED_ACTION_RECOGNITION_CONFIG_FILE`: The rgb-based action recognition config file path.
- `RGB_BASED_ACTION_RECOGNITION_CHECKPOINT`: The rgb-based action recognition checkpoint path or URL.
- `USE_SKELETON_BASED_SPATIO_TEMPORAL_DETECTION_METHOD`: Use skeleton-based spatio temporal action detection method.
- `USE_SKELETON_BASED_ACTION_RECOGNITION_METHOD`: Use skeleton-based action recognition method.
- `HUMAN_DETECTION_SCORE_THRE`: The score threshold for human detection. Default: 0.9.
- `ACTION_DETECTION_SCORE_THRE`: The score threshold for action detection. Default: 0.4.
- `LABEL_MAP_FOR_SPATIO_TEMPORAL_ACTION_DETECTION`: The label map for spatio temporal action detection used. Default: `tools/data/ava/label_map.txt`.
- `LABEL_MAP`: The label map for action recognition. Default: `tools/data/kinetics/label_map_k400.txt`.
- `DEVICE`: Type of device to run the demo. Allowed values are cuda device like `cuda:0` or `cpu`.  Default: `cuda:0`.
- `OUTPUT_FILENAME`: Path to the output file which is a video format. Default: `demo/test_stdet_recognition_output.mp4`.
- `PREDICT_STEPSIZE`: Make a prediction per N frames.  Default: 8.
- `OUTPUT_STEPSIZE`: Output 1 frame per N frames in the input video. Note that `PREDICT_STEPSIZE % OUTPUT_STEPSIZE == 0`. Default: 1.
- `OUTPUT_FPS`: The FPS of demo video output. Default: 24.

Examples:

Assume that you are located at `$MMACTION2` .

1. Use the Faster RCNN as the human detector, HRNetw32 as the pose estimator, PoseC3D as the skeleton-based action recognizer and the skeleton-based spatio temporal action detector. Making action detection predictions per 8 frames, and output 1 frame per 1 frame to the output video. The FPS of the output video is 24.

```shell
python demo/demo_video_structuralize.py \
    --skeleton-stdet-checkpoint https://download.openmmlab.com/mmaction/skeleton/posec3d/posec3d_ava.pth \
    --det-config demo/demo_configs/faster-rcnn_r50_fpn_2x_coco_infer.py \
    --det-checkpoint http://download.openmmlab.com/mmdetection/v2.0/faster_rcnn/faster_rcnn_r50_fpn_2x_coco/faster_rcnn_r50_fpn_2x_coco_bbox_mAP-0.384_20200504_210434-a5d8aa15.pth \
    --pose-config demo/demo_configs/td-hm_hrnet-w32_8xb64-210e_coco-256x192_infer.py \
    --pose-checkpoint https://download.openmmlab.com/mmpose/top_down/hrnet/hrnet_w32_coco_256x192-c78dce93_20200708.pth \
    --skeleton-config configs/skeleton/posec3d/slowonly_r50_8xb16-u48-240e_ntu60-xsub-keypoint.py \
    --skeleton-checkpoint https://download.openmmlab.com/mmaction/skeleton/posec3d/posec3d_k400.pth \
    --use-skeleton-stdet \
    --use-skeleton-recog \
    --label-map-stdet tools/data/ava/label_map.txt \
    --label-map tools/data/kinetics/label_map_k400.txt
```

2. Use the Faster RCNN as the human detector, TSN-R50-1x1x3 as the rgb-based action recognizer, SlowOnly-8x8-R101 as the rgb-based spatio temporal action detector. Making action detection predictions per 8 frames, and output 1 frame per 1 frame to the output video. The FPS of the output video is 24.

```shell
python demo/demo_video_structuralize.py \
    --rgb-stdet-config configs/detection/slowonly/slowonly_kinetics400-pretrained-r101_8xb16-8x8x1-20e_ava21-rgb.py \
    --rgb-stdet-checkpoint  https://download.openmmlab.com/mmaction/detection/ava/slowonly_omnisource_pretrained_r101_8x8x1_20e_ava_rgb/slowonly_omnisource_pretrained_r101_8x8x1_20e_ava_rgb_20201217-16378594.pth \
    --det-config demo/demo_configs/faster-rcnn_r50_fpn_2x_coco_infer.py \
    --det-checkpoint http://download.openmmlab.com/mmdetection/v2.0/faster_rcnn/faster_rcnn_r50_fpn_2x_coco/faster_rcnn_r50_fpn_2x_coco_bbox_mAP-0.384_20200504_210434-a5d8aa15.pth \
    --rgb-config demo/demo_configs/tsn_r50_1x1x8_video_infer.py \
    --rgb-checkpoint https://download.openmmlab.com/mmaction/recognition/tsn/tsn_r50_1x1x3_100e_kinetics400_rgb/tsn_r50_1x1x3_100e_kinetics400_rgb_20200614-e508be42.pth \
    --label-map-stdet tools/data/ava/label_map.txt \
    --label-map tools/data/kinetics/label_map_k400.txt
```

3. Use the Faster RCNN as the human detector, HRNetw32 as the pose estimator, PoseC3D as the skeleton-based action recognizer, SlowOnly-8x8-R101 as the rgb-based spatio temporal action detector. Making action detection predictions per 8 frames, and output 1 frame per 1 frame to the output video. The FPS of the output video is 24.

```shell
python demo/demo_video_structuralize.py \
    --rgb-stdet-config configs/detection/slowonly/slowonly_kinetics400-pretrained-r101_8xb16-8x8x1-20e_ava21-rgb.py \
    --rgb-stdet-checkpoint  https://download.openmmlab.com/mmaction/detection/ava/slowonly_omnisource_pretrained_r101_8x8x1_20e_ava_rgb/slowonly_omnisource_pretrained_r101_8x8x1_20e_ava_rgb_20201217-16378594.pth \
    --det-config demo/demo_configs/faster-rcnn_r50_fpn_2x_coco_infer.py \
    --det-checkpoint http://download.openmmlab.com/mmdetection/v2.0/faster_rcnn/faster_rcnn_r50_fpn_2x_coco/faster_rcnn_r50_fpn_2x_coco_bbox_mAP-0.384_20200504_210434-a5d8aa15.pth \
    --pose-config demo/demo_configs/td-hm_hrnet-w32_8xb64-210e_coco-256x192_infer.py \
    --pose-checkpoint https://download.openmmlab.com/mmpose/top_down/hrnet/hrnet_w32_coco_256x192-c78dce93_20200708.pth \
    --skeleton-config configs/skeleton/posec3d/slowonly_r50_8xb16-u48-240e_ntu60-xsub-keypoint.py \
    --skeleton-checkpoint https://download.openmmlab.com/mmaction/skeleton/posec3d/posec3d_k400.pth \
    --use-skeleton-recog \
    --label-map-stdet tools/data/ava/label_map.txt \
    --label-map tools/data/kinetics/label_map_k400.txt
```

4. Use the Faster RCNN as the human detector, HRNetw32 as the pose estimator, TSN-R50-1x1x3 as the rgb-based action recognizer, PoseC3D as the skeleton-based spatio temporal action detector. Making action detection predictions per 8 frames, and output 1 frame per 1 frame to the output video. The FPS of the output video is 24.

```shell
python demo/demo_video_structuralize.py
    --skeleton-stdet-checkpoint https://download.openmmlab.com/mmaction/skeleton/posec3d/posec3d_ava.pth \
    --det-config demo/demo_configs/faster-rcnn_r50_fpn_2x_coco_infer.py \
    --det-checkpoint http://download.openmmlab.com/mmdetection/v2.0/faster_rcnn/faster_rcnn_r50_fpn_2x_coco/faster_rcnn_r50_fpn_2x_coco_bbox_mAP-0.384_20200504_210434-a5d8aa15.pth \
    --pose-config demo/demo_configs/td-hm_hrnet-w32_8xb64-210e_coco-256x192_infer.py \
    --pose-checkpoint https://download.openmmlab.com/mmpose/top_down/hrnet/hrnet_w32_coco_256x192-c78dce93_20200708.pth \
    --skeleton-config configs/skeleton/posec3d/slowonly_r50_8xb16-u48-240e_ntu60-xsub-keypoint.py \
    --rgb-config demo/demo_configs/tsn_r50_1x1x8_video_infer.py \
    --rgb-checkpoint https://download.openmmlab.com/mmaction/recognition/tsn/tsn_r50_1x1x3_100e_kinetics400_rgb/tsn_r50_1x1x3_100e_kinetics400_rgb_20200614-e508be42.pth \
    --use-skeleton-stdet \
    --label-map-stdet tools/data/ava/label_map.txt \
    --label-map tools/data/kinetics/label_map_k400.txt
```
>>>>>>> 582b78fd
<|MERGE_RESOLUTION|>--- conflicted
+++ resolved
@@ -12,11 +12,8 @@
 - [SpatioTemporal Action Detection Video Demo](#spatiotemporal-action-detection-video-demo): A demo script to predict the spatiotemporal action detection result using a single video.
 - [SpatioTemporal Action Detection ONNX Video Demo](#spatiotemporal-action-detection-onnx-video-demo): A demo script to predict the SpatioTemporal Action Detection result using the onnx file instead of building the PyTorch models.
 - [Inferencer Demo](#inferencer): A demo script to implement fast predict for video analysis tasks based on unified inferencer interface.
-<<<<<<< HEAD
 - [Audio Demo](#audio-demo): A demo script to predict the recognition result using a single audio file.
-=======
 - [Video Structuralize Demo](#video-structuralize-demo): A demo script to predict the skeleton-based and rgb-based action recognition and spatio-temporal action detection result using a single video.
->>>>>>> 582b78fd
 
 ## Modify configs through script arguments
 
@@ -592,7 +589,6 @@
        --label-file tools/data/kinetics/label_map_k400.txt
    ```
 
-<<<<<<< HEAD
 ## Audio Demo
 
 Demo script to predict the audio-based action recognition using a single audio feature.
@@ -601,7 +597,26 @@
 
 ```shell
 python demo/demo_audio.py ${CONFIG_FILE} ${CHECKPOINT_FILE} ${AUDIO_FILE} {LABEL_FILE} [--device ${DEVICE}]
-=======
+```
+
+Optional arguments:
+
+- `DEVICE`: Type of device to run the demo. Allowed values are cuda devices like `cuda:0` or `cpu`. If not specified, it will be set to `cuda:0`.
+
+Examples:
+
+Assume that you are located at `$MMACTION2` and have already downloaded the checkpoints to the directory `checkpoints/`,
+or use checkpoint url from `configs/` to directly load the corresponding checkpoint, which will be automatically saved in `$HOME/.cache/torch/checkpoints`.
+
+1. Recognize an audio file as input by using a tsn model on cuda by default.
+
+   ```shell
+   python demo/demo_audio.py \
+       configs/recognition_audio/resnet/tsn_r18_8xb320-64x1x1-100e_kinetics400-audio-feature.py \
+       https://download.openmmlab.com/mmaction/v1.0/recognition_audio/resnet/tsn_r18_8xb320-64x1x1-100e_kinetics400-audio-feature/tsn_r18_8xb320-64x1x1-100e_kinetics400-audio-feature_20230702-e4642fb0.pth \
+       audio_feature.npy tools/data/kinetics/label_map_k400.txt
+   ```
+
 ## Video Structuralize Demo
 
 We provide a demo script to predict the skeleton-based and rgb-based action recognition and spatio-temporal action detection result using a single video.
@@ -631,28 +646,10 @@
     [--output-stepsize ${OUTPU_STEPSIZE}] \
     [--output-fps ${OUTPUT_FPS}] \
     [--cfg-options]
->>>>>>> 582b78fd
-```
-
-Optional arguments:
-
-<<<<<<< HEAD
-- `DEVICE`: Type of device to run the demo. Allowed values are cuda devices like `cuda:0` or `cpu`. If not specified, it will be set to `cuda:0`.
-
-Examples:
-
-Assume that you are located at `$MMACTION2` and have already downloaded the checkpoints to the directory `checkpoints/`,
-or use checkpoint url from `configs/` to directly load the corresponding checkpoint, which will be automatically saved in `$HOME/.cache/torch/checkpoints`.
-
-1. Recognize an audio file as input by using a tsn model on cuda by default.
-
-   ```shell
-   python demo/demo_audio.py \
-       configs/recognition_audio/resnet/tsn_r18_8xb320-64x1x1-100e_kinetics400-audio-feature.py \
-       https://download.openmmlab.com/mmaction/v1.0/recognition_audio/resnet/tsn_r18_8xb320-64x1x1-100e_kinetics400-audio-feature/tsn_r18_8xb320-64x1x1-100e_kinetics400-audio-feature_20230702-e4642fb0.pth \
-       audio_feature.npy tools/data/kinetics/label_map_k400.txt
-   ```
-=======
+```
+
+Optional arguments:
+
 - `RGB_BASED_SPATIO_TEMPORAL_ACTION_DETECTION_CONFIG_FILE`: The rgb-based spatio temoral action detection config file path.
 - `RGB_BASED_SPATIO_TEMPORAL_ACTION_DETECTION_CHECKPOINT`: The rgb-based spatio temoral action detection checkpoint path or URL.
 - `SKELETON_BASED_SPATIO_TEMPORAL_ACTION_DETECTION_CHECKPOINT`: The skeleton-based spatio temoral action detection checkpoint path or URL.
@@ -743,5 +740,4 @@
     --use-skeleton-stdet \
     --label-map-stdet tools/data/ava/label_map.txt \
     --label-map tools/data/kinetics/label_map_k400.txt
-```
->>>>>>> 582b78fd
+```